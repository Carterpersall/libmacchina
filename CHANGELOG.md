--- conflicted
+++ resolved
@@ -1,11 +1,5 @@
 # Changelog
 
-<<<<<<< HEAD
-## `8.0.0`
-
-- Rolv Apneseth:
-  - BREAKING CHANGE: Allow disk_space function to accept a path argument (#156)
-=======
 ## `7.1.0`
 
 - Silas Groh:
@@ -15,7 +9,6 @@
   - Replace `python` command with `sh` in `extra::which` unit tests
   - Add armv7 to the list of build targets in the CI pipeline
   - Fix compilation issues for armv7 build target
->>>>>>> f4ea9bee
 
 ## `7.0.0`
 
