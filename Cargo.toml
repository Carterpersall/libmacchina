[package]
name = "libmacchina"
<<<<<<< HEAD
version = "8.0.0"
=======
version = "7.1.0"
>>>>>>> f4ea9bee
authors = ["grtcdr <ba.tahaaziz@gmail.com>", "Marvin Haschker <marvin@haschker.me>", "Uttarayan Mondal <email@uttarayan.me>"]
edition = "2021"
description = "A library that can fetch all sorts of system information."
keywords = ["system", "fetch", "library"]
repository = "https://github.com/Macchina-CLI/libmacchina"
readme = "README.md"
license = "MIT"
build = "build.rs"

[dependencies]
cfg-if = "1.0.0"
libc = "0.2.131"
home = "0.5.3"
pciid-parser = "0.6.2"

[build-dependencies.vergen]
version = "7.3.2"
optional = true
default-features = false
features = ["build","cargo","git","rustc"]

[target.'cfg(target_os = "linux")'.dependencies]
dirs = "4.0"
walkdir = "2.3.2"
os-release = "0.1"
regex = "1.6.0"
rpm-pkg-count = { version = "0.2.0", features = ["runtime"] }
nix = { version = "0.26.2", features = ["socket"], default-features = false }
wayland-sys = { version = "0.31.1", features = ["dlopen", "client"] }

[target.'cfg(target_os = "netbsd")'.dependencies]
nix = { version = "0.24.1", default-features = false, features = ["hostname"] }
regex = "1.6.0"

[target.'cfg(target_os = "macos")'.dependencies]
core-foundation = "0.9.3"
core-graphics = "0.22.3"
core-video-sys = "0.1.4"
mach2 = "0.4.1"

[target.'cfg(target_family = "unix")'.dependencies]
num_cpus = "1.13.1"

[target.'cfg(target_os = "windows")'.dependencies]
local-ip-address = "0.4.4"
wmi = "0.12.0"
winreg = "0.10.1"
windows = { version = "0.39.0", features = [
      "Win32_Foundation",
      "Win32_System_Power",
      "Win32_System_SystemInformation",
      "Win32_System_WindowsProgramming"
]}

[target.'cfg(not(target_os = "windows"))'.dependencies]
if-addrs = "0.6.7"

[target.'cfg(any(target_os="freebsd", target_os = "linux"))'.dependencies]
sqlite = "0.27.0"

[target.'cfg(any(target_os="freebsd", target_os = "netbsd"))'.dependencies]
x11rb = "0.10.1"

[target.'cfg(any(target_os = "linux", target_os = "netbsd", target_os = "android"))'.dependencies]
itertools = "0.10.3"

[target.'cfg(not(any(target_os = "netbsd", target_os = "windows")))'.dependencies]
sysctl = "0.4.6"

[target.'cfg(any(target_os = "linux", target_os = "netbsd"))'.build-dependencies]
pkg-config = { version = "0.3.25", optional = true}

[features]
openwrt = []
version = ["vergen"]<|MERGE_RESOLUTION|>--- conflicted
+++ resolved
@@ -1,10 +1,6 @@
 [package]
 name = "libmacchina"
-<<<<<<< HEAD
-version = "8.0.0"
-=======
 version = "7.1.0"
->>>>>>> f4ea9bee
 authors = ["grtcdr <ba.tahaaziz@gmail.com>", "Marvin Haschker <marvin@haschker.me>", "Uttarayan Mondal <email@uttarayan.me>"]
 edition = "2021"
 description = "A library that can fetch all sorts of system information."
